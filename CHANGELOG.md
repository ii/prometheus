--- conflicted
+++ resolved
@@ -1,5 +1,3 @@
-<<<<<<< HEAD
-=======
 ## 1.7.2 / 2017-09-26
 
 * [BUGFIX] Correctly remove all targets from DNS service discovery if the
@@ -46,7 +44,6 @@
 
 * [BUGFIX] Fix potential memory leak in Kubernetes service discovery
 
->>>>>>> 22eadbe6
 ## 1.6.1 / 2017-04-19
 
 * [BUGFIX] Don't panic if storage has no FPs even after initial wait
